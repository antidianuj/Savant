"""SavantRsVideoDemux element."""
import inspect
import time
from contextlib import contextmanager
from dataclasses import dataclass, field
from threading import Event, Lock, Thread
from typing import Dict, NamedTuple, Optional, Union

from pygstsavantframemeta import gst_buffer_get_savant_frame_meta
from savant_rs.pipeline2 import VideoPipeline

from gst_plugins.python.savant_rs_video_demux_common import FrameParams, build_caps
from savant.gstreamer import GObject, Gst
from savant.gstreamer.codecs import Codec
from savant.gstreamer.event import parse_savant_eos_event
from savant.gstreamer.utils import (
    RequiredPropertyError,
    gst_post_library_settings_error,
    gst_post_stream_demux_error,
    on_pad_event,
    required_property,
)
from savant.utils.logging import LoggerMixin

DEFAULT_SOURCE_TIMEOUT = 60
DEFAULT_SOURCE_EVICTION_INTERVAL = 15
OUT_CAPS = Gst.Caps.from_string(';'.join(x.value.caps_with_params for x in Codec))

SAVANT_RS_VIDEO_DEMUX_PROPERTIES = {
    'source-timeout': (
        int,
        'Source timeout',
        'Timeout before deleting stale source (in seconds)',
        0,
        2147483647,
        DEFAULT_SOURCE_TIMEOUT,
        GObject.ParamFlags.READWRITE,
    ),
    'source-eviction-interval': (
        int,
        'Source eviction interval',
        'Interval between source evictions (in seconds)',
        0,
        2147483647,
        DEFAULT_SOURCE_EVICTION_INTERVAL,
        GObject.ParamFlags.READWRITE,
    ),
    'eos-on-timestamps-reset': (
        bool,
        'Send EOS when timestamps reset',
        'Send EOS when timestamps reset (i.e. non-monotonous). '
        'Needed to prevent decoder from changing PTS on "decreasing timestamp" error.',
        False,
        GObject.ParamFlags.READWRITE,
    ),
    'max-parallel-streams': (
        int,
        'Maximum number of parallel streams.',
        'Maximum number of parallel streams (0 = unlimited).',
        0,
        GObject.G_MAXINT,
        0,
        GObject.ParamFlags.READWRITE,
    ),
    'pipeline': (
        object,
        'VideoPipeline object from savant-rs.',
        'VideoPipeline object from savant-rs.',
        GObject.ParamFlags.READWRITE,
    ),
    'pipeline-stage-name': (
        str,
        'Name of the pipeline stage.',
        'Name of the pipeline stage.',
        None,
        GObject.ParamFlags.READWRITE,
    ),
}


@dataclass
class SourceInfo:
    """Info about source/camera."""

    source_id: str
    params: FrameParams
    src_pad: Optional[Gst.Pad] = None
    timestamp: float = 0
    last_pts: int = 0
    last_dts: int = 0
    locked: Event = field(default_factory=Event)

    @contextmanager
    def lock(self):
        self.locked.set()
        yield
        self.timestamp = time.time()
        self.locked.clear()


class FrameInfo(NamedTuple):
    params: FrameParams
    pts: int
    dts: int
    duration: int
    video_frame: VideoFrame

    @staticmethod
    def build(video_frame: VideoFrame) -> 'FrameInfo':
        params = FrameParams.from_video_frame(video_frame)
        pts = convert_ts(video_frame.pts, video_frame.time_base)
        dts = (
            convert_ts(video_frame.dts, video_frame.time_base)
            if video_frame.dts is not None
            else Gst.CLOCK_TIME_NONE
        )
        duration = (
            convert_ts(video_frame.duration, video_frame.time_base)
            if video_frame.duration is not None
            else Gst.CLOCK_TIME_NONE
        )

        return FrameInfo(
            params=params,
            pts=pts,
            dts=dts,
            duration=duration,
            video_frame=video_frame,
        )


class SavantRsVideoDemux(LoggerMixin, Gst.Element):
    """Deserializes savant-rs video stream and demultiplex them by source ID."""

    GST_PLUGIN_NAME = 'savant_rs_video_demux'

    __gstmetadata__ = (
        'Savant-rs video demuxer',
        'Demuxer',
        'Deserializes savant-rs video stream and demultiplex them by source ID. '
        'Outputs encoded video frames to src pad "src_<source_id>".',
        'Pavel Tomskikh <tomskih_pa@bw-sw.com>',
    )

    __gsttemplates__ = (
        Gst.PadTemplate.new(
            'sink',
            Gst.PadDirection.SINK,
            Gst.PadPresence.ALWAYS,
            Gst.Caps.new_any(),
        ),
        Gst.PadTemplate.new(
            'src_%s',
            Gst.PadDirection.SRC,
            Gst.PadPresence.SOMETIMES,
            OUT_CAPS,
        ),
    )

    __gproperties__ = SAVANT_RS_VIDEO_DEMUX_PROPERTIES

    __gsignals__ = {'shutdown': (GObject.SignalFlags.RUN_LAST, None, ())}

    def __init__(self):
        super().__init__()
        self.sources: Dict[str, SourceInfo] = {}
        self.eos_on_timestamps_reset = False
        self.source_timeout = DEFAULT_SOURCE_TIMEOUT
        self.source_eviction_interval = DEFAULT_SOURCE_EVICTION_INTERVAL
        self.last_eviction = 0
        self.source_lock = Lock()
        self.is_running = False
        self.expiration_thread = Thread(target=self.eviction_job, daemon=True)
        self.max_parallel_streams: int = 0
        self.video_pipeline: Optional[VideoPipeline] = None
        self.pipeline_stage_name: Optional[str] = None

        self.sink_pad: Gst.Pad = Gst.Pad.new_from_template(
            Gst.PadTemplate.new(
                'sink',
                Gst.PadDirection.SINK,
                Gst.PadPresence.ALWAYS,
                Gst.Caps.new_any(),
            ),
            'sink',
        )
        self.sink_pad.set_chain_function(self.handle_buffer)
        self.sink_pad.add_probe(
            Gst.PadProbeType.EVENT_DOWNSTREAM,
            on_pad_event,
            {
                Gst.EventType.CUSTOM_DOWNSTREAM: self.on_savant_eos_event,
                Gst.EventType.EOS: self.on_eos,
            },
        )
        assert self.add_pad(self.sink_pad), 'Failed to add sink pad.'

    def do_state_changed(self, old: Gst.State, new: Gst.State, pending: Gst.State):
        """Process state change.
        Start an expiration thread if state changed from NULL.
        Init ingress filter if changed NULL -> READY
        """
        if (
            old == Gst.State.NULL
            and new != Gst.State.NULL
            and not self.expiration_thread.is_alive()
        ):
            self.is_running = True
            self.expiration_thread.start()

        if old == Gst.State.NULL and new == Gst.State.READY:
            try:
                required_property('pipeline', self.video_pipeline)
                required_property('pipeline-stage-name', self.pipeline_stage_name)
            except RequiredPropertyError as exc:
                self.logger.exception('Failed to start element: %s', exc, exc_info=True)
                frame = inspect.currentframe()
                gst_post_library_settings_error(self, frame, __file__, text=exc.args[0])
                return

    def do_get_property(self, prop):
        """Get property callback."""
        if prop.name == 'source-timeout':
            return self.source_timeout
        if prop.name == 'source-eviction-interval':
            return self.source_eviction_interval
        if prop.name == 'eos-on-timestamps-reset':
            return self.eos_on_timestamps_reset
        if prop.name == 'max-parallel-streams':
            return self.max_parallel_streams
        if prop.name == 'pipeline':
            return self.video_pipeline
        if prop.name == 'pipeline-stage-name':
            return self.pipeline_stage_name
        raise AttributeError(f'Unknown property {prop.name}')

    def do_set_property(self, prop, value):
        """Set property callback."""
        if prop.name == 'source-timeout':
            self.source_timeout = value
        elif prop.name == 'source-eviction-interval':
            self.source_eviction_interval = value
        elif prop.name == 'eos-on-timestamps-reset':
            self.eos_on_timestamps_reset = value
        elif prop.name == 'max-parallel-streams':
            self.max_parallel_streams = value
        elif prop.name == 'pipeline':
            self.video_pipeline = value
        elif prop.name == 'pipeline-stage-name':
            self.pipeline_stage_name = value
        else:
            raise AttributeError(f'Unknown property {prop.name}')

    def handle_buffer(
        self,
        sink_pad: Gst.Pad,
        buffer: Gst.Buffer,
    ) -> Gst.FlowReturn:
        """Handle buffer from sink pad."""

        self.logger.debug(
            'Handling buffer of size %s with timestamp %s',
            buffer.get_size(),
            buffer.pts,
        )

        savant_frame_meta = gst_buffer_get_savant_frame_meta(buffer)
        if savant_frame_meta is None:
            self.logger.warning(
                'No Savant Frame Metadata found on buffer with PTS %s, skipping.',
                buffer.pts,
            )
            return Gst.FlowReturn.OK

<<<<<<< HEAD
        frame_idx = savant_frame_meta.idx
        video_frame, _ = self.video_pipeline.get_independent_frame(frame_idx)
        self.video_pipeline.move_as_is(self.pipeline_stage_name, [frame_idx])
        frame_params = FrameParams.from_video_frame(video_frame)
        self.logger.debug(
            'Handling frame with PTS %s from source %s; frame %s a keyframe',
            buffer.pts,
=======
        message = load_message_from_gst_buffer(buffer)
        message.validate_seq_id()
        # TODO: Pipeline message types might be extended beyond only VideoFrame
        # Additional checks for audio/raw_tensors/etc. may be required
        if message.is_video_frame():
            result = self.handle_video_frame(
                message.as_video_frame(),
                message.span_context,
                buffer,
            )
        elif message.is_end_of_stream():
            result = self.handle_eos(message.as_end_of_stream())
        elif message.is_shutdown():
            result = self.handle_shutdown(message.as_shutdown())
        else:
            self.logger.warning('Unsupported message type for message %r', message)
            result = Gst.FlowReturn.OK

        return result

    def handle_video_frame(
        self,
        video_frame: VideoFrame,
        span_context: PropagatedContext,
        buffer: Gst.Buffer,
    ) -> Gst.FlowReturn:
        """Handle VideoFrame message."""

        frame_info = FrameInfo.build(video_frame)
        self.logger.debug(
            'Received frame %s/%s from source %s; frame %s a keyframe',
            frame_info.pts,
            frame_info.dts,
>>>>>>> b61bff06
            video_frame.source_id,
            'is' if video_frame.keyframe else 'is not',
        )
        if not self.is_running:
            self.logger.info(
                'Demuxer is not running. Skipping buffer with timestamp %s.',
                buffer.pts,
            )
            self.video_pipeline.delete(frame_idx)
            return Gst.FlowReturn.OK

        if not self._apply_ingress_filter(frame_info):
            return Gst.FlowReturn.OK

        with self.source_lock:
<<<<<<< HEAD
            source_info: SourceInfo = self.sources.get(video_frame.source_id)
            if source_info is None:
                if (
                    self.max_parallel_streams
                    and len(self.sources) >= self.max_parallel_streams
                ):
                    self.is_running = False
                    error = (
                        f'Failed to add source {video_frame.source_id!r}: reached maximum '
                        f'number of streams: {self.max_parallel_streams}.'
                    )
                    self.logger.error(error)
                    frame = inspect.currentframe()
                    gst_post_stream_demux_error(
                        gst_element=self,
                        frame=frame,
                        file_path=__file__,
                        text=error,
                    )
                    self.video_pipeline.delete(frame_idx)
                    return Gst.FlowReturn.ERROR
                if not video_frame.keyframe:
                    self.logger.warning(
                        'Frame %s from source %s is not a keyframe, skipping it. '
                        'Stream should start with a keyframe.',
                        buffer.pts,
=======
            res = self._get_source_info(frame_info)
            if not isinstance(res, SourceInfo):
                return res
            source_info = res
            source_info.locked.set()
            source_info.timestamp = time.time()

        with source_info.lock():
            if (
                source_info.src_pad is not None
                and source_info.params != frame_info.params
            ):
                if self.is_greater_than_max_resolution(frame_info.params):
                    self.send_eos(source_info)
                self.update_frame_params(source_info, frame_info)
            if source_info.src_pad is not None:
                self.check_timestamps(source_info, frame_info)
            if frame_info.pts != Gst.CLOCK_TIME_NONE:
                source_info.last_pts = frame_info.pts
            if frame_info.dts != Gst.CLOCK_TIME_NONE:
                source_info.last_dts = frame_info.dts
            if source_info.src_pad is None:
                if video_frame.keyframe:
                    self.add_source(video_frame.source_id, source_info)
                else:
                    self.logger.warning(
                        'Frame %s from source %s is not a keyframe, skipping it. '
                        'Stream should start with a keyframe.',
                        frame_info.pts,
>>>>>>> b61bff06
                        video_frame.source_id,
                    )
                    self.video_pipeline.delete(frame_idx)
                    return Gst.FlowReturn.OK
<<<<<<< HEAD
                source_info = SourceInfo(video_frame.source_id, frame_params)
                self.sources[video_frame.source_id] = source_info
            source_info.timestamp = time.time()
        if source_info.src_pad is not None and source_info.params != frame_params:
            self.update_frame_params(source_info, frame_params)
        if source_info.src_pad is not None:
            self.check_timestamps(source_info, buffer)
        source_info.last_pts = buffer.pts
        source_info.last_dts = buffer.dts
        if source_info.src_pad is None:
            if video_frame.keyframe:
                self.add_source(video_frame.source_id, source_info)
            else:
                self.logger.warning(
                    'Frame %s from source %s is not a keyframe, skipping it. '
                    'Stream should start with a keyframe.',
                    buffer.pts,
                    video_frame.source_id,
                )
                self.video_pipeline.delete(frame_idx)
                return Gst.FlowReturn.OK

        self.logger.debug(
            'Pushing frame with IDX %s and PTS %s from source %s',
            frame_idx,
            buffer.pts,
            video_frame.source_id,
        )
        result: Gst.FlowReturn = source_info.src_pad.push(buffer)

        self.logger.debug(
            'Frame with PTS %s from source %s has been processed.',
            buffer.pts,
            video_frame.source_id,
        )
=======

            try:
                frame_buf = self._build_frame_buffer(video_frame, buffer)
            except ValueError as e:
                self.is_running = False
                error = (
                    f'Failed to build buffer for video frame {frame_info.pts} '
                    f'from source {video_frame.source_id}: {e}'
                )
                self.logger.error(error)
                frame = inspect.currentframe()
                gst_post_stream_demux_error(
                    gst_element=self,
                    frame=frame,
                    file_path=__file__,
                    text=error,
                )
                return Gst.FlowReturn.ERROR

            result = self._push_frame(source_info, frame_info, frame_buf, span_context)

        self.logger.debug(
            'Frame from source %s with PTS %s was processed.',
            video_frame.source_id,
            frame_info.pts,
        )

        return result

    def _apply_ingress_filter(self, frame_info: FrameInfo) -> bool:
        try:
            if not self.ingress_pyfunc(frame_info.video_frame):
                self.logger.debug(
                    'Frame %s from source %s didnt pass ingress filter, skipping it.',
                    frame_info.pts,
                    frame_info.video_frame.source_id,
                )
                return False

            self.logger.debug(
                'Frame %s from source %s passed ingress filter.',
                frame_info.pts,
                frame_info.video_frame.source_id,
            )

        except Exception as exc:
            handle_non_fatal_error(
                self,
                self.logger,
                exc,
                f'Error in ingress filter call {self.ingress_pyfunc}',
                self.ingress_dev_mode,
            )
            if frame_info.video_frame.content.is_none():
                self.logger.debug(
                    'Frame %s from source %s has no content, skipping it.',
                    frame_info.pts,
                    frame_info.video_frame.source_id,
                )
                return False

        return True

    def _get_source_info(
        self, frame_info: FrameInfo
    ) -> Union[SourceInfo, Gst.FlowReturn]:
        source_info: SourceInfo = self.sources.get(frame_info.video_frame.source_id)
        if source_info is None:
            if (
                self.max_parallel_streams
                and len(self.sources) >= self.max_parallel_streams
            ):
                self.is_running = False
                error = (
                    f'Failed to add source {frame_info.video_frame.source_id!r}: reached maximum '
                    f'number of streams: {self.max_parallel_streams}.'
                )
                self.logger.error(error)
                frame = inspect.currentframe()
                gst_post_stream_demux_error(
                    gst_element=self,
                    frame=frame,
                    file_path=__file__,
                    text=error,
                )
                return Gst.FlowReturn.ERROR

            if self.is_greater_than_max_resolution(frame_info.params):
                return Gst.FlowReturn.OK

            if not frame_info.video_frame.keyframe:
                self.logger.warning(
                    'Frame %s from source %s is not a keyframe, skipping it. '
                    'Stream should start with a keyframe.',
                    frame_info.pts,
                    frame_info.video_frame.source_id,
                )
                return Gst.FlowReturn.OK

            source_info = SourceInfo(
                frame_info.video_frame.source_id, frame_info.params
            )
            self.sources[frame_info.video_frame.source_id] = source_info

        return source_info
>>>>>>> b61bff06

        return result

<<<<<<< HEAD
    def on_savant_eos_event(
=======
    def _push_frame(
        self,
        source_info: SourceInfo,
        frame_info: FrameInfo,
        frame_buf: Gst.Buffer,
        span_context,
    ) -> Gst.FlowReturn:
        frame_idx = self._add_frame_to_pipeline(frame_info.video_frame, span_context)
        if self.pass_through_mode and not frame_info.video_frame.content.is_internal():
            content = frame_buf.extract_dup(0, frame_buf.get_size())
            self.logger.debug(
                'Storing content of frame with IDX %s as an internal VideoFrameContent (%s) bytes.',
                frame_idx,
                len(content),
            )
            frame_info.video_frame.content = VideoFrameContent.internal(content)
        frame_buf.pts = frame_info.pts
        frame_buf.dts = frame_info.dts
        frame_buf.duration = frame_info.duration
        self.add_frame_meta(frame_idx, frame_buf, frame_info.video_frame)
        self.logger.debug(
            'Pushing frame with idx=%s and pts=%s', frame_idx, frame_info.pts
        )

        return source_info.src_pad.push(frame_buf)

    def _add_frame_to_pipeline(
>>>>>>> b61bff06
        self,
        sink_pad: Gst.Pad,
        event: Gst.Event,
    ) -> Gst.PadProbeReturn:
        """Handle savant-eos event from a sink pad."""

        self.logger.debug('Got CUSTOM_DOWNSTREAM event from %s', sink_pad.get_name())
        source_id = parse_savant_eos_event(event)
        if source_id is None:
            return Gst.PadProbeReturn.PASS

        self.logger.debug('Got savant-eos event for source %s', source_id)
        with self.source_lock:
            source_info: SourceInfo = self.sources.get(source_id)
            if source_info is None:
<<<<<<< HEAD
                return Gst.PadProbeReturn.DROP
            source_info.timestamp = time.time()

        if source_info.src_pad is not None:
            self.send_eos(source_info)
        del self.sources[source_id]
=======
                return Gst.FlowReturn.OK
            source_info.locked.set()

        with source_info.lock():
            if source_info.src_pad is not None:
                self.send_eos(source_info)
            with self.source_lock:
                del self.sources[eos.source_id]
>>>>>>> b61bff06

        return Gst.PadProbeReturn.DROP

    def on_eos(self, pad: Gst.Pad, event: Gst.Event) -> Gst.PadProbeReturn:
        """Handle EOS event from a sink pad.

        Emit shutdown signal.
        """

        self.logger.info('Received EOS.')
        with self.source_lock:
            self.is_running = False
            for source_id, source_info in list(self.sources.items()):
                self.logger.debug('Sending EOS to source %s.', source_id)
                if source_info.src_pad is not None:
                    self.send_eos(source_info)
                del self.sources[source_id]
        self.logger.debug('Emitting shutdown signal.')
        self.emit('shutdown')

        return Gst.FlowReturn.OK

    def add_source(self, source_id: str, source_info: SourceInfo):
        """Handle adding new source."""

        caps = build_caps(source_info.params)
        source_info.src_pad = Gst.Pad.new_from_template(
            Gst.PadTemplate.new(
                'src_%s',
                Gst.PadDirection.SRC,
                Gst.PadPresence.SOMETIMES,
                caps,
            ),
            f'src_{source_id}',
        )
        assert source_info.src_pad.set_active(True), 'Failed to set pad active.'
        assert self.add_pad(source_info.src_pad), 'Failed to add pad.'

        stream_id = source_info.src_pad.create_stream_id(
            self, self.sink_pad.get_stream_id()
        )
        self.logger.debug(
            'Starting new stream for source %s with stream id %s',
            source_id,
            stream_id,
        )
        source_info.src_pad.push_event(Gst.Event.new_stream_start(stream_id))

        segment: Gst.Segment = Gst.Segment.new()
        segment.init(Gst.Format.TIME)
        self.logger.debug('Starting new segment for source %s', source_id)
        source_info.src_pad.push_event(Gst.Event.new_segment(segment))

        self.logger.info(
            f'Created new src pad for source {source_id}: {source_info.src_pad.name}.'
        )

    def update_frame_params(self, source_info: SourceInfo, frame_info: FrameInfo):
        """Handle changed frame parameters on a source."""

        if source_info.params != frame_info.params:
            self.logger.info(
                'Frame parameters on pad %s was changed from %s to %s',
                source_info.src_pad.get_name(),
                source_info.params,
                frame_info.params,
            )
            source_info.params = frame_info.params
            self.send_eos(source_info)
            return

        caps = build_caps(frame_info.params)
        source_info.src_pad.push_event(Gst.Event.new_caps(caps))
        self.logger.info(
            'Caps on pad %s changed to %s', source_info.src_pad, caps.to_string()
        )

<<<<<<< HEAD
    def check_timestamps(self, source_info: SourceInfo, buffer: Gst.Buffer):
=======
    def check_timestamps(
        self,
        source_info: SourceInfo,
        frame_info: FrameInfo,
    ):
>>>>>>> b61bff06
        """Check frame timestamps (PTS and DTS).

        When timestamps are not monotonous, send EOS to prevent decoder
        from changing PTS on "decreasing timestamp" error.
        """

        if not self.eos_on_timestamps_reset:
            return
        self.logger.debug(
            'Timestamps on source %s updated. PTS: %s -> %s, DTS: %s -> %s',
            source_info.source_id,
            source_info.last_pts,
<<<<<<< HEAD
            buffer.pts,
            source_info.last_dts,
            buffer.dts,
        )
        reset = False
        if buffer.dts != Gst.CLOCK_TIME_NONE:
            reset = buffer.dts < source_info.last_dts
        if buffer.pts != Gst.CLOCK_TIME_NONE:
            if buffer.dts == Gst.CLOCK_TIME_NONE:
                reset = buffer.pts < source_info.last_pts
=======
            frame_info.pts,
            source_info.last_dts,
            frame_info.dts,
        )
        reset = False
        if frame_info.dts != Gst.CLOCK_TIME_NONE:
            reset = frame_info.dts < source_info.last_dts
        if frame_info.pts != Gst.CLOCK_TIME_NONE:
            if frame_info.dts == Gst.CLOCK_TIME_NONE:
                reset = frame_info.pts < source_info.last_pts
>>>>>>> b61bff06

        if reset:
            self.logger.info(
                'Timestamps on source %s non-monotonous. Resetting source.',
                source_info.source_id,
            )
            self.send_eos(source_info)

    def send_eos(self, source_info: SourceInfo):
        """Send EOS event to a src pad."""
        self.logger.debug(
            'Sending EOS event to pad %s.',
            source_info.src_pad.get_name(),
        )
        source_info.src_pad.push_event(Gst.Event.new_eos())
        self.logger.debug('Removing pad %s', source_info.src_pad.get_name())
        self.remove_pad(source_info.src_pad)
        if self.video_pipeline is not None:
            try:
                self.video_pipeline.clear_source_ordering(source_info.source_id)
            except ValueError:
                pass
        source_info.src_pad = None

    def eviction_job(self):
        """Eviction job."""
        while self.is_running:
            self.eviction_loop()

    def eviction_loop(self):
        """Eviction job loop."""
        self.logger.debug('Start eviction loop')
        with self.source_lock:
            if not self.is_running:
                return
            for source_id, source_info in list(self.sources.items()):
                if (
                    not source_info.locked.is_set()
                    and source_info.timestamp < time.time() - self.source_timeout
                ):
                    self.logger.debug('Source %s has expired', source_id)
                    if source_info.src_pad is not None:
                        self.send_eos(source_info)
                    del self.sources[source_id]
        self.logger.debug(
            'Waiting %s seconds for the next eviction loop',
            self.source_eviction_interval,
        )
        time.sleep(self.source_eviction_interval)


# register plugin
GObject.type_register(SavantRsVideoDemux)
__gstelementfactory__ = (
    SavantRsVideoDemux.GST_PLUGIN_NAME,
    Gst.Rank.NONE,
    SavantRsVideoDemux,
)<|MERGE_RESOLUTION|>--- conflicted
+++ resolved
@@ -8,6 +8,7 @@
 
 from pygstsavantframemeta import gst_buffer_get_savant_frame_meta
 from savant_rs.pipeline2 import VideoPipeline
+from savant_rs.primitives import VideoFrame
 
 from gst_plugins.python.savant_rs_video_demux_common import FrameParams, build_caps
 from savant.gstreamer import GObject, Gst
@@ -99,32 +100,16 @@
 
 
 class FrameInfo(NamedTuple):
+    idx: int
     params: FrameParams
-    pts: int
-    dts: int
-    duration: int
     video_frame: VideoFrame
 
     @staticmethod
-    def build(video_frame: VideoFrame) -> 'FrameInfo':
+    def build(idx: int, video_frame: VideoFrame) -> 'FrameInfo':
         params = FrameParams.from_video_frame(video_frame)
-        pts = convert_ts(video_frame.pts, video_frame.time_base)
-        dts = (
-            convert_ts(video_frame.dts, video_frame.time_base)
-            if video_frame.dts is not None
-            else Gst.CLOCK_TIME_NONE
-        )
-        duration = (
-            convert_ts(video_frame.duration, video_frame.time_base)
-            if video_frame.duration is not None
-            else Gst.CLOCK_TIME_NONE
-        )
-
         return FrameInfo(
+            idx=idx,
             params=params,
-            pts=pts,
-            dts=dts,
-            duration=duration,
             video_frame=video_frame,
         )
 
@@ -272,94 +257,33 @@
             )
             return Gst.FlowReturn.OK
 
-<<<<<<< HEAD
-        frame_idx = savant_frame_meta.idx
-        video_frame, _ = self.video_pipeline.get_independent_frame(frame_idx)
-        self.video_pipeline.move_as_is(self.pipeline_stage_name, [frame_idx])
-        frame_params = FrameParams.from_video_frame(video_frame)
-        self.logger.debug(
-            'Handling frame with PTS %s from source %s; frame %s a keyframe',
+        video_frame, _ = self.video_pipeline.get_independent_frame(
+            savant_frame_meta.idx
+        )
+        self.logger.debug(
+            'Handling frame %s/%s from source %s; frame %s a keyframe',
             buffer.pts,
-=======
-        message = load_message_from_gst_buffer(buffer)
-        message.validate_seq_id()
-        # TODO: Pipeline message types might be extended beyond only VideoFrame
-        # Additional checks for audio/raw_tensors/etc. may be required
-        if message.is_video_frame():
-            result = self.handle_video_frame(
-                message.as_video_frame(),
-                message.span_context,
-                buffer,
-            )
-        elif message.is_end_of_stream():
-            result = self.handle_eos(message.as_end_of_stream())
-        elif message.is_shutdown():
-            result = self.handle_shutdown(message.as_shutdown())
-        else:
-            self.logger.warning('Unsupported message type for message %r', message)
-            result = Gst.FlowReturn.OK
-
-        return result
-
-    def handle_video_frame(
-        self,
-        video_frame: VideoFrame,
-        span_context: PropagatedContext,
-        buffer: Gst.Buffer,
-    ) -> Gst.FlowReturn:
-        """Handle VideoFrame message."""
-
-        frame_info = FrameInfo.build(video_frame)
-        self.logger.debug(
-            'Received frame %s/%s from source %s; frame %s a keyframe',
-            frame_info.pts,
-            frame_info.dts,
->>>>>>> b61bff06
+            buffer.dts,
             video_frame.source_id,
             'is' if video_frame.keyframe else 'is not',
+        )
+        self.video_pipeline.move_as_is(
+            self.pipeline_stage_name, [savant_frame_meta.idx]
         )
         if not self.is_running:
             self.logger.info(
                 'Demuxer is not running. Skipping buffer with timestamp %s.',
                 buffer.pts,
             )
-            self.video_pipeline.delete(frame_idx)
+            self.video_pipeline.delete(savant_frame_meta.idx)
             return Gst.FlowReturn.OK
 
-        if not self._apply_ingress_filter(frame_info):
-            return Gst.FlowReturn.OK
+        frame_info = FrameInfo.build(savant_frame_meta.idx, video_frame)
 
         with self.source_lock:
-<<<<<<< HEAD
-            source_info: SourceInfo = self.sources.get(video_frame.source_id)
-            if source_info is None:
-                if (
-                    self.max_parallel_streams
-                    and len(self.sources) >= self.max_parallel_streams
-                ):
-                    self.is_running = False
-                    error = (
-                        f'Failed to add source {video_frame.source_id!r}: reached maximum '
-                        f'number of streams: {self.max_parallel_streams}.'
-                    )
-                    self.logger.error(error)
-                    frame = inspect.currentframe()
-                    gst_post_stream_demux_error(
-                        gst_element=self,
-                        frame=frame,
-                        file_path=__file__,
-                        text=error,
-                    )
-                    self.video_pipeline.delete(frame_idx)
-                    return Gst.FlowReturn.ERROR
-                if not video_frame.keyframe:
-                    self.logger.warning(
-                        'Frame %s from source %s is not a keyframe, skipping it. '
-                        'Stream should start with a keyframe.',
-                        buffer.pts,
-=======
-            res = self._get_source_info(frame_info)
+            res = self._get_source_info(frame_info, buffer)
             if not isinstance(res, SourceInfo):
+                self.video_pipeline.delete(frame_info.idx)
                 return res
             source_info = res
             source_info.locked.set()
@@ -370,15 +294,13 @@
                 source_info.src_pad is not None
                 and source_info.params != frame_info.params
             ):
-                if self.is_greater_than_max_resolution(frame_info.params):
-                    self.send_eos(source_info)
-                self.update_frame_params(source_info, frame_info)
+                self.update_frame_params(source_info, frame_info.params)
             if source_info.src_pad is not None:
-                self.check_timestamps(source_info, frame_info)
-            if frame_info.pts != Gst.CLOCK_TIME_NONE:
-                source_info.last_pts = frame_info.pts
-            if frame_info.dts != Gst.CLOCK_TIME_NONE:
-                source_info.last_dts = frame_info.dts
+                self.check_timestamps(source_info, buffer)
+            if buffer.pts != Gst.CLOCK_TIME_NONE:
+                source_info.last_pts = buffer.pts
+            if buffer.dts != Gst.CLOCK_TIME_NONE:
+                source_info.last_dts = buffer.dts
             if source_info.src_pad is None:
                 if video_frame.keyframe:
                     self.add_source(video_frame.source_id, source_info)
@@ -386,114 +308,35 @@
                     self.logger.warning(
                         'Frame %s from source %s is not a keyframe, skipping it. '
                         'Stream should start with a keyframe.',
-                        frame_info.pts,
->>>>>>> b61bff06
+                        buffer.pts,
                         video_frame.source_id,
                     )
-                    self.video_pipeline.delete(frame_idx)
+                    self.video_pipeline.delete(savant_frame_meta.idx)
                     return Gst.FlowReturn.OK
-<<<<<<< HEAD
-                source_info = SourceInfo(video_frame.source_id, frame_params)
-                self.sources[video_frame.source_id] = source_info
-            source_info.timestamp = time.time()
-        if source_info.src_pad is not None and source_info.params != frame_params:
-            self.update_frame_params(source_info, frame_params)
-        if source_info.src_pad is not None:
-            self.check_timestamps(source_info, buffer)
-        source_info.last_pts = buffer.pts
-        source_info.last_dts = buffer.dts
-        if source_info.src_pad is None:
-            if video_frame.keyframe:
-                self.add_source(video_frame.source_id, source_info)
-            else:
-                self.logger.warning(
-                    'Frame %s from source %s is not a keyframe, skipping it. '
-                    'Stream should start with a keyframe.',
-                    buffer.pts,
-                    video_frame.source_id,
-                )
-                self.video_pipeline.delete(frame_idx)
-                return Gst.FlowReturn.OK
-
-        self.logger.debug(
-            'Pushing frame with IDX %s and PTS %s from source %s',
-            frame_idx,
+
+            self.logger.debug(
+                'Pushing frame with IDX %s and PTS %s from source %s',
+                frame_info.idx,
+                buffer.pts,
+                video_frame.source_id,
+            )
+            result: Gst.FlowReturn = source_info.src_pad.push(buffer)
+
+        if result != Gst.FlowReturn.OK:
+            self.video_pipeline.delete(savant_frame_meta.idx)
+        self.logger.debug(
+            'Frame with PTS %s from source %s has been processed (%s).',
             buffer.pts,
             video_frame.source_id,
-        )
-        result: Gst.FlowReturn = source_info.src_pad.push(buffer)
-
-        self.logger.debug(
-            'Frame with PTS %s from source %s has been processed.',
-            buffer.pts,
-            video_frame.source_id,
-        )
-=======
-
-            try:
-                frame_buf = self._build_frame_buffer(video_frame, buffer)
-            except ValueError as e:
-                self.is_running = False
-                error = (
-                    f'Failed to build buffer for video frame {frame_info.pts} '
-                    f'from source {video_frame.source_id}: {e}'
-                )
-                self.logger.error(error)
-                frame = inspect.currentframe()
-                gst_post_stream_demux_error(
-                    gst_element=self,
-                    frame=frame,
-                    file_path=__file__,
-                    text=error,
-                )
-                return Gst.FlowReturn.ERROR
-
-            result = self._push_frame(source_info, frame_info, frame_buf, span_context)
-
-        self.logger.debug(
-            'Frame from source %s with PTS %s was processed.',
-            video_frame.source_id,
-            frame_info.pts,
+            result,
         )
 
         return result
 
-    def _apply_ingress_filter(self, frame_info: FrameInfo) -> bool:
-        try:
-            if not self.ingress_pyfunc(frame_info.video_frame):
-                self.logger.debug(
-                    'Frame %s from source %s didnt pass ingress filter, skipping it.',
-                    frame_info.pts,
-                    frame_info.video_frame.source_id,
-                )
-                return False
-
-            self.logger.debug(
-                'Frame %s from source %s passed ingress filter.',
-                frame_info.pts,
-                frame_info.video_frame.source_id,
-            )
-
-        except Exception as exc:
-            handle_non_fatal_error(
-                self,
-                self.logger,
-                exc,
-                f'Error in ingress filter call {self.ingress_pyfunc}',
-                self.ingress_dev_mode,
-            )
-            if frame_info.video_frame.content.is_none():
-                self.logger.debug(
-                    'Frame %s from source %s has no content, skipping it.',
-                    frame_info.pts,
-                    frame_info.video_frame.source_id,
-                )
-                return False
-
-        return True
-
     def _get_source_info(
-        self, frame_info: FrameInfo
+        self,
+        frame_info: FrameInfo,
+        buffer: Gst.Buffer,
     ) -> Union[SourceInfo, Gst.FlowReturn]:
         source_info: SourceInfo = self.sources.get(frame_info.video_frame.source_id)
         if source_info is None:
@@ -516,14 +359,11 @@
                 )
                 return Gst.FlowReturn.ERROR
 
-            if self.is_greater_than_max_resolution(frame_info.params):
-                return Gst.FlowReturn.OK
-
             if not frame_info.video_frame.keyframe:
                 self.logger.warning(
                     'Frame %s from source %s is not a keyframe, skipping it. '
                     'Stream should start with a keyframe.',
-                    frame_info.pts,
+                    buffer.pts,
                     frame_info.video_frame.source_id,
                 )
                 return Gst.FlowReturn.OK
@@ -534,41 +374,8 @@
             self.sources[frame_info.video_frame.source_id] = source_info
 
         return source_info
->>>>>>> b61bff06
-
-        return result
-
-<<<<<<< HEAD
+
     def on_savant_eos_event(
-=======
-    def _push_frame(
-        self,
-        source_info: SourceInfo,
-        frame_info: FrameInfo,
-        frame_buf: Gst.Buffer,
-        span_context,
-    ) -> Gst.FlowReturn:
-        frame_idx = self._add_frame_to_pipeline(frame_info.video_frame, span_context)
-        if self.pass_through_mode and not frame_info.video_frame.content.is_internal():
-            content = frame_buf.extract_dup(0, frame_buf.get_size())
-            self.logger.debug(
-                'Storing content of frame with IDX %s as an internal VideoFrameContent (%s) bytes.',
-                frame_idx,
-                len(content),
-            )
-            frame_info.video_frame.content = VideoFrameContent.internal(content)
-        frame_buf.pts = frame_info.pts
-        frame_buf.dts = frame_info.dts
-        frame_buf.duration = frame_info.duration
-        self.add_frame_meta(frame_idx, frame_buf, frame_info.video_frame)
-        self.logger.debug(
-            'Pushing frame with idx=%s and pts=%s', frame_idx, frame_info.pts
-        )
-
-        return source_info.src_pad.push(frame_buf)
-
-    def _add_frame_to_pipeline(
->>>>>>> b61bff06
         self,
         sink_pad: Gst.Pad,
         event: Gst.Event,
@@ -584,23 +391,14 @@
         with self.source_lock:
             source_info: SourceInfo = self.sources.get(source_id)
             if source_info is None:
-<<<<<<< HEAD
                 return Gst.PadProbeReturn.DROP
             source_info.timestamp = time.time()
-
-        if source_info.src_pad is not None:
-            self.send_eos(source_info)
-        del self.sources[source_id]
-=======
-                return Gst.FlowReturn.OK
-            source_info.locked.set()
 
         with source_info.lock():
             if source_info.src_pad is not None:
                 self.send_eos(source_info)
             with self.source_lock:
-                del self.sources[eos.source_id]
->>>>>>> b61bff06
+                del self.sources[source_id]
 
         return Gst.PadProbeReturn.DROP
 
@@ -658,35 +456,27 @@
             f'Created new src pad for source {source_id}: {source_info.src_pad.name}.'
         )
 
-    def update_frame_params(self, source_info: SourceInfo, frame_info: FrameInfo):
+    def update_frame_params(self, source_info: SourceInfo, frame_params: FrameParams):
         """Handle changed frame parameters on a source."""
 
-        if source_info.params != frame_info.params:
+        if source_info.params != frame_params:
             self.logger.info(
                 'Frame parameters on pad %s was changed from %s to %s',
                 source_info.src_pad.get_name(),
                 source_info.params,
-                frame_info.params,
+                frame_params,
             )
-            source_info.params = frame_info.params
+            source_info.params = frame_params
             self.send_eos(source_info)
             return
 
-        caps = build_caps(frame_info.params)
+        caps = build_caps(frame_params)
         source_info.src_pad.push_event(Gst.Event.new_caps(caps))
         self.logger.info(
             'Caps on pad %s changed to %s', source_info.src_pad, caps.to_string()
         )
 
-<<<<<<< HEAD
     def check_timestamps(self, source_info: SourceInfo, buffer: Gst.Buffer):
-=======
-    def check_timestamps(
-        self,
-        source_info: SourceInfo,
-        frame_info: FrameInfo,
-    ):
->>>>>>> b61bff06
         """Check frame timestamps (PTS and DTS).
 
         When timestamps are not monotonous, send EOS to prevent decoder
@@ -699,7 +489,6 @@
             'Timestamps on source %s updated. PTS: %s -> %s, DTS: %s -> %s',
             source_info.source_id,
             source_info.last_pts,
-<<<<<<< HEAD
             buffer.pts,
             source_info.last_dts,
             buffer.dts,
@@ -710,18 +499,6 @@
         if buffer.pts != Gst.CLOCK_TIME_NONE:
             if buffer.dts == Gst.CLOCK_TIME_NONE:
                 reset = buffer.pts < source_info.last_pts
-=======
-            frame_info.pts,
-            source_info.last_dts,
-            frame_info.dts,
-        )
-        reset = False
-        if frame_info.dts != Gst.CLOCK_TIME_NONE:
-            reset = frame_info.dts < source_info.last_dts
-        if frame_info.pts != Gst.CLOCK_TIME_NONE:
-            if frame_info.dts == Gst.CLOCK_TIME_NONE:
-                reset = frame_info.pts < source_info.last_pts
->>>>>>> b61bff06
 
         if reset:
             self.logger.info(
