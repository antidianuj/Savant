ARG DEEPSTREAM_VERSION
ARG DEEPSTREAM_DEVEL_IMAGE=$DEEPSTREAM_VERSION-triton-multiarch
ARG DEEPSTREAM_BASE_IMAGE=$DEEPSTREAM_VERSION-samples-multiarch
FROM nvcr.io/nvidia/deepstream:$DEEPSTREAM_DEVEL_IMAGE AS base_builder
ARG TARGETARCH
ARG PYTHON_VERSION=3.10

# python to python3 by default
RUN update-alternatives --install /usr/bin/python python /usr/bin/python3 10

# update pip
RUN python -m pip install --no-cache-dir --upgrade pip

# install cmake
ARG CMAKE_VER=3.27.7
RUN if [ "$TARGETARCH" = "amd64" ]; then \
      wget -nv -O /tmp/cmake.sh https://github.com/Kitware/CMake/releases/download/v$CMAKE_VER/cmake-$CMAKE_VER-linux-x86_64.sh; \
      sh /tmp/cmake.sh --skip-license --prefix=/usr/local; \
      rm -f /tmp/cmake.sh; \
    elif [ "$TARGETARCH" = "arm64" ]; then \
      wget -nv -O /tmp/cmake.sh https://github.com/Kitware/CMake/releases/download/v$CMAKE_VER/cmake-$CMAKE_VER-linux-aarch64.sh; \
      sh /tmp/cmake.sh --skip-license --prefix=/usr/local; \
      rm -f /tmp/cmake.sh; \
    fi


# Savant python package builder
FROM base_builder as savant_build

<<<<<<< HEAD
RUN apt update && apt install --no-install-recommends -y python${PYTHON_VERSION}-venv
=======
RUN apt-get update && \
    apt-get install --no-install-recommends -y \
      python3.8-venv
>>>>>>> 1fbaf448

RUN python -m pip install --no-cache-dir setuptools wheel build

WORKDIR /tmp/build
COPY pyproject.toml README.md LICENSE ./
COPY requirements/base.txt requirements/base.txt
COPY requirements/savant-rs.txt requirements/savant-rs.txt
COPY savant savant
RUN python -m build --wheel


# Savant GStreamer/DeepStream meta package builder
FROM base_builder AS pygstsavantframemeta_build

WORKDIR /libs/gstsavantframemeta
COPY libs/gstsavantframemeta/requirements.txt .
RUN pip install --no-cache-dir -r requirements.txt
COPY requirements/savant-rs.txt requirements-savant-rs.txt
RUN pip install --no-cache-dir -r requirements-savant-rs.txt

COPY libs/gstsavantframemeta .
RUN python setup.py bdist_wheel && rm -rf _skbuild


# Savant boost(cuda) library builder
FROM base_builder AS savantboost_build

RUN if [ "$TARGETARCH" = "arm64" ]; then \
      echo "deb https://repo.download.nvidia.com/jetson/t194 `cat /etc/apt/sources.list | grep jetson/common | cut -d' ' -f3` main" \
        > /etc/apt/sources.list.d/nvidia-l4t-apt-source.list; \
      rm /etc/ld.so.conf.d/nvidia-tegra.conf; \
      mkdir -p /opt/nvidia/l4t-packages/; \
      touch /opt/nvidia/l4t-packages/.nv-l4t-disable-boot-fw-update-in-preinstall; \
      apt-get update; \
      apt-get install --no-install-recommends -y nvidia-l4t-multimedia; \
    fi

WORKDIR /libs/savanboost
COPY libs/savantboost/requirements.txt .
RUN python -m pip install --no-cache-dir -r requirements.txt

COPY libs/savantboost .
RUN python setup.py bdist_wheel -- -DCMAKE_BUILD_TYPE:STRING=Release  && rm -rf _skbuild

# Savant amd64 base container
FROM nvcr.io/nvidia/deepstream:$DEEPSTREAM_BASE_IMAGE AS base_amd64


# Savant arm64 base container
FROM nvcr.io/nvidia/deepstream-l4t:$DEEPSTREAM_BASE_IMAGE AS base_arm64


# Savant base container
FROM base_${TARGETARCH} AS base
ARG TARGETARCH
ARG DEEPSTREAM_VERSION

# remove nvidia repos (sometimes break down)
#RUN rm -r /etc/apt/sources.list.d/* && apt-get clean

# install base packages
<<<<<<< HEAD
# TODO: check --
#        libvpx6 \
#        libx265-179 \
#        libx264-155 \
RUN apt update \
    && apt install --no-install-recommends -y \
        python3-pip \
        python3-dev \
        libcairo2-dev \
        libgirepository1.0-dev \
        python3-gst-1.0 \
        gstreamer1.0-python3-plugin-loader \
    && apt install --reinstall -y \
        gstreamer1.0-plugins-ugly \
        libavutil56 \
        libavformat58 \
        libavfilter7 \
        libavdevice58 \
        libavcodec58 \
        libmpg123-0 \
    && apt autoremove -y \
    && apt clean \
    && rm -rf /var/lib/apt/lists/*
=======
RUN apt-get update && \
    apt-get install --no-install-recommends -y \
      python3-pip \
      python3-dev \
      libcairo2-dev \
      libswscale-dev \
      libgirepository1.0-dev \
      python3-gst-1.0 \
      gstreamer1.0-python3-plugin-loader && \
    apt-get install --reinstall -y \
      gstreamer1.0-plugins-ugly \
      libavutil56 \
      libavformat58 \
      libavfilter7 \
      libavdevice58 \
      libavcodec58 \
      libvpx6 \
      libx265-179 \
      libmpg123-0 \
      libx264-155 && \
    apt-get autoremove -y && \
    apt-get clean && \
    rm -rf /var/lib/apt/lists/*
>>>>>>> 1fbaf448

ARG PROJECT_PATH=/opt/savant
ENV PYTHONUNBUFFERED=1 \
    PROJECT_PATH=$PROJECT_PATH \
    PYTHONPATH=$PROJECT_PATH \
    NUMBA_CACHE_DIR=/cache/numba \
    CUPY_CACHE_DIR=/cache/cupy
WORKDIR $PROJECT_PATH

# add deepstream libs to path, so that ctypes can load them
ENV LD_LIBRARY_PATH=/opt/nvidia/deepstream/deepstream/lib:$LD_LIBRARY_PATH

# python to python3 by default
RUN update-alternatives --install /usr/bin/python python /usr/bin/python3 10

# install requirements
RUN python -m pip install --no-cache-dir --upgrade pip

ARG OPENCV_VERSION=4.8.0
RUN wget -qO- \
    "https://eu-central-1.linodeobjects.com/savant-data/opencv-packages/opencv-${OPENCV_VERSION}-${TARGETARCH}-ds${DEEPSTREAM_VERSION}.tar.gz" \
    | tar xz && \
    dpkg -i OpenCV* && \
    rm OpenCV*

COPY requirements/base.txt requirements/base.txt
RUN python -m pip install --no-cache-dir -r requirements/base.txt

COPY requirements/ext.txt requirements/ext.txt
RUN python -m pip install --no-cache-dir -r requirements/ext.txt

COPY --from=savantboost_build /libs/savanboost/dist /libs/savanboost/dist
RUN python -m pip install --no-cache-dir /libs/savanboost/dist/*.whl

COPY requirements/savant-rs.txt requirements/savant-rs.txt
RUN python -m pip install --no-cache-dir -r requirements/savant-rs.txt

RUN rm -r requirements

COPY --from=pygstsavantframemeta_build /libs/gstsavantframemeta/dist /libs/gstsavantframemeta/dist
RUN python -m pip install --no-cache-dir /libs/gstsavantframemeta/dist/*.whl

COPY --from=savant_build /tmp/build/dist /libs/savant/dist
RUN python -m pip install --no-cache-dir /libs/savant/dist/*.whl

# TODO: install yq?
#ARG YQ_VERSION=4.35.2
#ARG YQ_BINARY=yq_linux_${TARGETARCH}
#RUN wget https://github.com/mikefarah/yq/releases/download/v${YQ_VERSION}/${YQ_BINARY}.tar.gz -O - \
#    | tar xz && \
#    mv ${YQ_BINARY} /usr/bin/yq

# add framework content
COPY LICENSE .
COPY savant/VERSION .
COPY gst_plugins gst_plugins

COPY adapters/gst/gst_plugins adapters/gst/gst_plugins
RUN rm -f adapters/gst/gst_plugins/python/video_files_sink.py
COPY adapters/gst/sources adapters/gst/sources

COPY scripts/uri-input.py scripts/
ENV PATH=$PROJECT_PATH/scripts:$PATH \
    GST_PLUGIN_PATH=$PROJECT_PATH/gst_plugins:$PROJECT_PATH/adapters/gst/gst_plugins \
    LOGLEVEL=info

# Needed a script for healthcheck, because HEALTHCHECK command does not accept ENV
COPY healthcheck.sh .
ENV SAVANT_STATUS_FILEPATH=$PROJECT_PATH/status.txt
HEALTHCHECK --interval=5s --timeout=5s --start-period=30m --retries=3 \
    CMD [ "sh", "/opt/savant/healthcheck.sh" ]

ENTRYPOINT ["python", "-m", "savant.entrypoint"]


# Savant DeepStream adapter mediamtx builder
FROM nvcr.io/nvidia/deepstream:$DEEPSTREAM_DEVEL_IMAGE AS mediamtx
ARG TARGETARCH

ARG MEDIAMTX_VERSION="v0.22.1"
WORKDIR /mediamtx
RUN if [ "$TARGETARCH" = "amd64" ]; then \
      wget -qO- "https://github.com/aler9/mediamtx/releases/download/${MEDIAMTX_VERSION}/mediamtx_${MEDIAMTX_VERSION}_linux_amd64.tar.gz" | tar xz; \
    elif [ "$TARGETARCH" = "arm64" ]; then \
      wget -qO- "https://github.com/aler9/mediamtx/releases/download/${MEDIAMTX_VERSION}/mediamtx_${MEDIAMTX_VERSION}_linux_armv7.tar.gz" | tar xz; \
    fi


# Savant DeepStream adapter main container
FROM base AS adapters

HEALTHCHECK NONE

RUN apt-get update && \
    apt-get install --no-install-recommends -y \
      gstreamer1.0-libav && \
    apt-get autoremove -y && \
    apt-get clean && \
    rm -rf /var/lib/apt/lists/*

COPY --from=mediamtx /mediamtx/mediamtx mediamtx/mediamtx
COPY adapters/shared adapters/shared
COPY adapters/ds adapters/ds
# To avoid ImportError when Nvidia runtime is not available
RUN rm gst_plugins/python/frame_tag_filter.py
ENV GST_PLUGIN_PATH=$GST_PLUGIN_PATH:$PROJECT_PATH/adapters/ds/gst_plugins

ENTRYPOINT []


# Savant documentation builder
FROM base AS docs

HEALTHCHECK NONE

RUN apt-get update && \
    apt-get install --no-install-recommends -y \
      graphviz && \
    apt-get autoremove -y && \
    apt-get clean && \
    rm -rf /var/lib/apt/lists/*

COPY samples samples

COPY docs/requirements.txt requirements.txt
RUN python -m pip install --no-cache-dir -r requirements.txt && \
    rm requirements.txt

ARG USERNAME=container_user
# UID should be set to the same value as host OS UID
ARG USER_UID=1001
ARG USER_GID=$USER_UID
# Create the user
RUN groupadd --gid $USER_GID $USERNAME && \
	useradd --uid $USER_UID --gid $USER_GID -m $USERNAME

RUN chown -R $USER_UID:$USER_GID $PROJECT_PATH
USER $USERNAME

WORKDIR $PROJECT_PATH/docs

ENTRYPOINT ["make"]
CMD ["clean", "html"]


# Savant test image, x86 only
FROM base AS tests
COPY requirements/dev.txt requirements/dev.txt
COPY tests /opt/savant/tests

RUN python -m pip install --no-cache-dir -r requirements/dev.txt
RUN python -m pip install --no-cache-dir torch torchvision torchaudio

ENTRYPOINT ["pytest", "-s", "/opt/savant/tests"]<|MERGE_RESOLUTION|>--- conflicted
+++ resolved
@@ -27,13 +27,9 @@
 # Savant python package builder
 FROM base_builder as savant_build
 
-<<<<<<< HEAD
-RUN apt update && apt install --no-install-recommends -y python${PYTHON_VERSION}-venv
-=======
-RUN apt-get update && \
-    apt-get install --no-install-recommends -y \
-      python3.8-venv
->>>>>>> 1fbaf448
+RUN apt-get update && \
+    apt-get install --no-install-recommends -y \
+      python${PYTHON_VERSION}-venv
 
 RUN python -m pip install --no-cache-dir setuptools wheel build
 
@@ -95,31 +91,10 @@
 #RUN rm -r /etc/apt/sources.list.d/* && apt-get clean
 
 # install base packages
-<<<<<<< HEAD
 # TODO: check --
 #        libvpx6 \
 #        libx265-179 \
 #        libx264-155 \
-RUN apt update \
-    && apt install --no-install-recommends -y \
-        python3-pip \
-        python3-dev \
-        libcairo2-dev \
-        libgirepository1.0-dev \
-        python3-gst-1.0 \
-        gstreamer1.0-python3-plugin-loader \
-    && apt install --reinstall -y \
-        gstreamer1.0-plugins-ugly \
-        libavutil56 \
-        libavformat58 \
-        libavfilter7 \
-        libavdevice58 \
-        libavcodec58 \
-        libmpg123-0 \
-    && apt autoremove -y \
-    && apt clean \
-    && rm -rf /var/lib/apt/lists/*
-=======
 RUN apt-get update && \
     apt-get install --no-install-recommends -y \
       python3-pip \
@@ -143,7 +118,6 @@
     apt-get autoremove -y && \
     apt-get clean && \
     rm -rf /var/lib/apt/lists/*
->>>>>>> 1fbaf448
 
 ARG PROJECT_PATH=/opt/savant
 ENV PYTHONUNBUFFERED=1 \
