#!/bin/bash

set -x

required_env() {
    if [[ -z "${!1}" ]]; then
        echo "Environment variable ${1} not set"
        exit 1
    fi
}

required_env SOURCE_ID
required_env LOCATION
required_env ZMQ_ENDPOINT
required_env DOWNLOAD_PATH

ZMQ_SOCKET_TYPE="${ZMQ_TYPE:="DEALER"}"
ZMQ_SOCKET_BIND="${ZMQ_BIND:="false"}"
SYNC_OUTPUT="${SYNC_OUTPUT:="false"}"
FPS_OUTPUT="${FPS_OUTPUT:="stdout"}"
if [[ -n "${FPS_PERIOD_SECONDS}" ]]; then
    FPS_PERIOD="period-seconds=${FPS_PERIOD_SECONDS}"
elif [[ -n "${FPS_PERIOD_FRAMES}" ]]; then
    FPS_PERIOD="period-frames=${FPS_PERIOD_FRAMES}"
else
    FPS_PERIOD="period-frames=1000"
fi
MEASURE_FPS_PER_LOOP="${MEASURE_FPS_PER_LOOP:="false"}"
EOS_ON_LOOP_END="${EOS_ON_LOOP_END:="false"}"
READ_METADATA="${READ_METADATA:="false"}"
USE_ABSOLUTE_TIMESTAMPS="${USE_ABSOLUTE_TIMESTAMPS:="false"}"
SINK_PROPERTIES=(
    socket="${ZMQ_ENDPOINT}"
    socket-type="${ZMQ_SOCKET_TYPE}"
    bind="${ZMQ_SOCKET_BIND}"
    sync="${SYNC_OUTPUT}"
)

PIPELINE=(
    media_files_src_bin location="${LOCATION}" file-type=video loop-file=true download-path="${DOWNLOAD_PATH}" !
    fps_meter "${FPS_PERIOD}" output="${FPS_OUTPUT}" measure-per-loop="${MEASURE_FPS_PER_LOOP}" !
    adjust_timestamps !
)
if [[ "${USE_ABSOLUTE_TIMESTAMPS,,}" == "true" ]]; then
    TS_OFFSET="$(date +%s%N)"
    PIPELINE+=(
        shift_timestamps offset="${TS_OFFSET}" !
    )
    SINK_PROPERTIES+=(ts-offset="-${TS_OFFSET}")
fi
if [[ -n "${LOSS_RATE}" ]]; then
    PIPELINE+=(identity drop-probability="${LOSS_RATE}" !)
fi
PIPELINE+=(
<<<<<<< HEAD
    zeromq_sink source-id="${SOURCE_ID}" eos-on-loop-end="${EOS_ON_LOOP_END}" read-metadata="${READ_METADATA}"
    socket="${ZMQ_ENDPOINT}" socket-type="${ZMQ_SOCKET_TYPE}" bind="${ZMQ_SOCKET_BIND}" sync="${SYNC_OUTPUT}"
=======
    savant_rs_serializer source-id="${SOURCE_ID}" eos-on-loop-end="${EOS_ON_LOOP_END}"
    read-metadata="${READ_METADATA}" !
    zeromq_sink "${SINK_PROPERTIES[@]}"
>>>>>>> b61bff06
)

handler() {
    kill -s SIGINT "${child_pid}"
    wait "${child_pid}"
}
trap handler SIGINT SIGTERM

gst-launch-1.0 --eos-on-shutdown "${PIPELINE[@]}" &

child_pid="$!"
wait "${child_pid}"<|MERGE_RESOLUTION|>--- conflicted
+++ resolved
@@ -30,6 +30,9 @@
 READ_METADATA="${READ_METADATA:="false"}"
 USE_ABSOLUTE_TIMESTAMPS="${USE_ABSOLUTE_TIMESTAMPS:="false"}"
 SINK_PROPERTIES=(
+    source-id="${SOURCE_ID}"
+    eos-on-loop-end="${EOS_ON_LOOP_END}"
+    read-metadata="${READ_METADATA}"
     socket="${ZMQ_ENDPOINT}"
     socket-type="${ZMQ_SOCKET_TYPE}"
     bind="${ZMQ_SOCKET_BIND}"
@@ -52,14 +55,7 @@
     PIPELINE+=(identity drop-probability="${LOSS_RATE}" !)
 fi
 PIPELINE+=(
-<<<<<<< HEAD
-    zeromq_sink source-id="${SOURCE_ID}" eos-on-loop-end="${EOS_ON_LOOP_END}" read-metadata="${READ_METADATA}"
-    socket="${ZMQ_ENDPOINT}" socket-type="${ZMQ_SOCKET_TYPE}" bind="${ZMQ_SOCKET_BIND}" sync="${SYNC_OUTPUT}"
-=======
-    savant_rs_serializer source-id="${SOURCE_ID}" eos-on-loop-end="${EOS_ON_LOOP_END}"
-    read-metadata="${READ_METADATA}" !
     zeromq_sink "${SINK_PROPERTIES[@]}"
->>>>>>> b61bff06
 )
 
 handler() {
