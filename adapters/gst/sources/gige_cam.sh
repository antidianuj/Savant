--- conflicted
+++ resolved
@@ -54,6 +54,7 @@
 
 USE_ABSOLUTE_TIMESTAMPS="${USE_ABSOLUTE_TIMESTAMPS:="false"}"
 SINK_PROPERTIES=(
+    source-id="${SOURCE_ID}"
     socket="${ZMQ_ENDPOINT}"
     socket-type="${ZMQ_SOCKET_TYPE}"
     bind="${ZMQ_SOCKET_BIND}"
@@ -96,12 +97,7 @@
 PIPELINE+=(
     queue max-size-buffers=1 !
     fps_meter "${FPS_PERIOD}" output="${FPS_OUTPUT}" !
-<<<<<<< HEAD
-    zeromq_sink source-id="${SOURCE_ID}" socket="${ZMQ_ENDPOINT}" socket-type="${ZMQ_SOCKET_TYPE}"
-    bind="${ZMQ_SOCKET_BIND}" sync="${SYNC_OUTPUT}"
-=======
     zeromq_sink "${SINK_PROPERTIES[@]}"
->>>>>>> b61bff06
 )
 
 handler() {
