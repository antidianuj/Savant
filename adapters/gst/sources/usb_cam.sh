--- conflicted
+++ resolved
@@ -26,6 +26,7 @@
 
 USE_ABSOLUTE_TIMESTAMPS="${USE_ABSOLUTE_TIMESTAMPS:="false"}"
 SINK_PROPERTIES=(
+    source-id="${SOURCE_ID}"
     socket="${ZMQ_ENDPOINT}"
     socket-type="${ZMQ_SOCKET_TYPE}"
     bind="${ZMQ_SOCKET_BIND}"
@@ -56,19 +57,7 @@
 }
 trap handler SIGINT SIGTERM
 
-<<<<<<< HEAD
-gst-launch-1.0 --eos-on-shutdown \
-    v4l2src device="${DEVICE}" ! \
-    "video/x-raw,framerate=${FRAMERATE}" ! \
-    autovideoconvert ! \
-    'video/x-raw,format=RGBA' ! \
-    fps_meter "${FPS_PERIOD}" output="${FPS_OUTPUT}" ! \
-    zeromq_sink source-id="${SOURCE_ID}" socket="${ZMQ_ENDPOINT}" socket-type="${ZMQ_SOCKET_TYPE}" \
-    bind="${ZMQ_SOCKET_BIND}" sync="${SYNC_OUTPUT}" \
-    &
-=======
 gst-launch-1.0 --eos-on-shutdown "${PIPELINE[@]}" &
->>>>>>> b61bff06
 
 child_pid="$!"
 wait "${child_pid}"